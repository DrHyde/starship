use crate::config::ModuleConfig;
use indexmap::IndexMap;
use serde::{self, Serialize};
use starship_module_config_derive::ModuleConfig;

pub mod aws;
pub mod azure;
pub mod battery;
<<<<<<< HEAD
pub mod c;
=======
pub mod buf;
>>>>>>> 16f62d79
pub mod character;
pub mod cmake;
pub mod cmd_duration;
pub mod cobol;
pub mod conda;
pub mod container;
pub mod crystal;
pub mod custom;
pub mod dart;
pub mod deno;
pub mod directory;
pub mod docker_context;
pub mod dotnet;
pub mod elixir;
pub mod elm;
pub mod env_var;
pub mod erlang;
pub mod fill;
pub mod gcloud;
pub mod git_branch;
pub mod git_commit;
pub mod git_metrics;
pub mod git_state;
pub mod git_status;
pub mod go;
pub mod helm;
pub mod hg_branch;
pub mod hostname;
pub mod java;
pub mod jobs;
pub mod julia;
pub mod kotlin;
pub mod kubernetes;
pub mod line_break;
pub mod localip;
pub mod lua;
pub mod memory_usage;
pub mod nim;
pub mod nix_shell;
pub mod nodejs;
pub mod ocaml;
pub mod openstack;
pub mod package;
pub mod perl;
pub mod php;
pub mod pulumi;
pub mod purescript;
pub mod python;
pub mod red;
pub mod rlang;
pub mod ruby;
pub mod rust;
pub mod scala;
pub mod shell;
pub mod shlvl;
pub mod singularity;
mod starship_root;
pub mod status;
pub mod sudo;
pub mod swift;
pub mod terraform;
pub mod time;
pub mod username;
pub mod v;
pub mod vagrant;
pub mod vcsh;
pub mod zig;

pub use starship_root::*;

#[derive(Serialize, ModuleConfig, Clone)]
#[serde(default)]
pub struct FullConfig<'a> {
    // Root config
    pub format: String,
    pub right_format: String,
    pub continuation_prompt: String,
    pub scan_timeout: u64,
    pub command_timeout: u64,
    pub add_newline: bool,
    // modules
    aws: aws::AwsConfig<'a>,
    azure: azure::AzureConfig<'a>,
    battery: battery::BatteryConfig<'a>,
<<<<<<< HEAD
    c: c::CConfig<'a>,
=======
    buf: buf::BufConfig<'a>,
>>>>>>> 16f62d79
    character: character::CharacterConfig<'a>,
    cmake: cmake::CMakeConfig<'a>,
    cmd_duration: cmd_duration::CmdDurationConfig<'a>,
    cobol: cobol::CobolConfig<'a>,
    conda: conda::CondaConfig<'a>,
    container: container::ContainerConfig<'a>,
    crystal: crystal::CrystalConfig<'a>,
    dart: dart::DartConfig<'a>,
    deno: deno::DenoConfig<'a>,
    directory: directory::DirectoryConfig<'a>,
    docker_context: docker_context::DockerContextConfig<'a>,
    dotnet: dotnet::DotnetConfig<'a>,
    elixir: elixir::ElixirConfig<'a>,
    elm: elm::ElmConfig<'a>,
    env_var: IndexMap<String, env_var::EnvVarConfig<'a>>,
    erlang: erlang::ErlangConfig<'a>,
    fill: fill::FillConfig<'a>,
    gcloud: gcloud::GcloudConfig<'a>,
    git_branch: git_branch::GitBranchConfig<'a>,
    git_commit: git_commit::GitCommitConfig<'a>,
    git_metrics: git_metrics::GitMetricsConfig<'a>,
    git_state: git_state::GitStateConfig<'a>,
    git_status: git_status::GitStatusConfig<'a>,
    golang: go::GoConfig<'a>,
    helm: helm::HelmConfig<'a>,
    hg_branch: hg_branch::HgBranchConfig<'a>,
    hostname: hostname::HostnameConfig<'a>,
    java: java::JavaConfig<'a>,
    jobs: jobs::JobsConfig<'a>,
    julia: julia::JuliaConfig<'a>,
    kotlin: kotlin::KotlinConfig<'a>,
    kubernetes: kubernetes::KubernetesConfig<'a>,
    line_break: line_break::LineBreakConfig,
    localip: localip::LocalipConfig<'a>,
    lua: lua::LuaConfig<'a>,
    memory_usage: memory_usage::MemoryConfig<'a>,
    nim: nim::NimConfig<'a>,
    nix_shell: nix_shell::NixShellConfig<'a>,
    nodejs: nodejs::NodejsConfig<'a>,
    ocaml: ocaml::OCamlConfig<'a>,
    openstack: openstack::OspConfig<'a>,
    package: package::PackageConfig<'a>,
    perl: perl::PerlConfig<'a>,
    php: php::PhpConfig<'a>,
    pulumi: pulumi::PulumiConfig<'a>,
    purescript: purescript::PureScriptConfig<'a>,
    python: python::PythonConfig<'a>,
    red: red::RedConfig<'a>,
    rlang: rlang::RLangConfig<'a>,
    ruby: ruby::RubyConfig<'a>,
    rust: rust::RustConfig<'a>,
    scala: scala::ScalaConfig<'a>,
    shell: shell::ShellConfig<'a>,
    shlvl: shlvl::ShLvlConfig<'a>,
    singularity: singularity::SingularityConfig<'a>,
    status: status::StatusConfig<'a>,
    sudo: sudo::SudoConfig<'a>,
    swift: swift::SwiftConfig<'a>,
    terraform: terraform::TerraformConfig<'a>,
    time: time::TimeConfig<'a>,
    username: username::UsernameConfig<'a>,
    vagrant: vagrant::VagrantConfig<'a>,
    vcsh: vcsh::VcshConfig<'a>,
    vlang: v::VConfig<'a>,
    zig: zig::ZigConfig<'a>,
    custom: IndexMap<String, custom::CustomConfig<'a>>,
}

impl<'a> Default for FullConfig<'a> {
    fn default() -> Self {
        Self {
            format: "$all".to_string(),
            right_format: "".to_string(),
            continuation_prompt: "[∙](bright-black) ".to_string(),
            scan_timeout: 30,
            command_timeout: 500,
            add_newline: true,

            aws: Default::default(),
            azure: Default::default(),
            battery: Default::default(),
<<<<<<< HEAD
            c: Default::default(),
=======
            buf: Default::default(),
>>>>>>> 16f62d79
            character: Default::default(),
            cmake: Default::default(),
            cmd_duration: Default::default(),
            cobol: Default::default(),
            conda: Default::default(),
            container: Default::default(),
            crystal: Default::default(),
            dart: Default::default(),
            deno: Default::default(),
            directory: Default::default(),
            docker_context: Default::default(),
            dotnet: Default::default(),
            elixir: Default::default(),
            elm: Default::default(),
            env_var: Default::default(),
            erlang: Default::default(),
            fill: Default::default(),
            gcloud: Default::default(),
            git_branch: Default::default(),
            git_commit: Default::default(),
            git_metrics: Default::default(),
            git_state: Default::default(),
            git_status: Default::default(),
            golang: Default::default(),
            helm: Default::default(),
            hg_branch: Default::default(),
            hostname: Default::default(),
            java: Default::default(),
            jobs: Default::default(),
            julia: Default::default(),
            kotlin: Default::default(),
            kubernetes: Default::default(),
            line_break: Default::default(),
            localip: Default::default(),
            lua: Default::default(),
            memory_usage: Default::default(),
            nim: Default::default(),
            nix_shell: Default::default(),
            nodejs: Default::default(),
            ocaml: Default::default(),
            openstack: Default::default(),
            package: Default::default(),
            perl: Default::default(),
            php: Default::default(),
            pulumi: Default::default(),
            purescript: Default::default(),
            python: Default::default(),
            red: Default::default(),
            rlang: Default::default(),
            ruby: Default::default(),
            rust: Default::default(),
            scala: Default::default(),
            shell: Default::default(),
            shlvl: Default::default(),
            singularity: Default::default(),
            status: Default::default(),
            sudo: Default::default(),
            swift: Default::default(),
            terraform: Default::default(),
            time: Default::default(),
            username: Default::default(),
            vagrant: Default::default(),
            vcsh: Default::default(),
            vlang: Default::default(),
            zig: Default::default(),
            custom: Default::default(),
        }
    }
}

#[cfg(test)]
mod test {
    use super::*;
    use crate::module::ALL_MODULES;
    use toml::value::Value;

    #[test]
    fn test_all_modules_in_full_config() {
        let full_cfg = Value::try_from(FullConfig::default()).unwrap();
        let cfg_table = full_cfg.as_table().unwrap();
        for module in ALL_MODULES {
            assert!(cfg_table.contains_key(*module));
        }
    }

    #[test]
    fn root_in_full_config() {
        let full_cfg = Value::try_from(FullConfig::default()).unwrap();
        let cfg_table = full_cfg.as_table().unwrap();

        let root_cfg = Value::try_from(StarshipRootConfig::default()).unwrap();
        let root_table = root_cfg.as_table().unwrap();
        for (option, default_value) in root_table.iter() {
            assert!(cfg_table.contains_key(option));
            assert_eq!(&cfg_table[option], default_value);
        }
    }
}<|MERGE_RESOLUTION|>--- conflicted
+++ resolved
@@ -6,11 +6,8 @@
 pub mod aws;
 pub mod azure;
 pub mod battery;
-<<<<<<< HEAD
+pub mod buf;
 pub mod c;
-=======
-pub mod buf;
->>>>>>> 16f62d79
 pub mod character;
 pub mod cmake;
 pub mod cmd_duration;
@@ -95,11 +92,8 @@
     aws: aws::AwsConfig<'a>,
     azure: azure::AzureConfig<'a>,
     battery: battery::BatteryConfig<'a>,
-<<<<<<< HEAD
+    buf: buf::BufConfig<'a>,
     c: c::CConfig<'a>,
-=======
-    buf: buf::BufConfig<'a>,
->>>>>>> 16f62d79
     character: character::CharacterConfig<'a>,
     cmake: cmake::CMakeConfig<'a>,
     cmd_duration: cmd_duration::CmdDurationConfig<'a>,
@@ -181,11 +175,8 @@
             aws: Default::default(),
             azure: Default::default(),
             battery: Default::default(),
-<<<<<<< HEAD
+            buf: Default::default(),
             c: Default::default(),
-=======
-            buf: Default::default(),
->>>>>>> 16f62d79
             character: Default::default(),
             cmake: Default::default(),
             cmd_duration: Default::default(),
