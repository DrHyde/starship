--- conflicted
+++ resolved
@@ -12,11 +12,8 @@
     "azure",
     #[cfg(feature = "battery")]
     "battery",
-<<<<<<< HEAD
+    "buf",
     "c",
-=======
-    "buf",
->>>>>>> 16f62d79
     "character",
     "cmake",
     "cmd_duration",
