use process_control::{ChildExt, Control};
use std::ffi::OsStr;
use std::fmt::Debug;
use std::fs::read_to_string;
use std::io::{Error, ErrorKind, Result};
use std::path::{Path, PathBuf};
use std::process::{Command, Stdio};
use std::time::{Duration, Instant};

use crate::context::Context;
use crate::context::Shell;

/// Create a `PathBuf` from an absolute path, where the root directory will be mocked in test
#[cfg(not(test))]
#[inline]
#[allow(dead_code)]
pub fn context_path<S: AsRef<OsStr> + ?Sized>(_context: &Context, s: &S) -> PathBuf {
    PathBuf::from(s)
}

/// Create a `PathBuf` from an absolute path, where the root directory will be mocked in test
#[cfg(test)]
#[allow(dead_code)]
pub fn context_path<S: AsRef<OsStr> + ?Sized>(context: &Context, s: &S) -> PathBuf {
    let requested_path = PathBuf::from(s);

    if requested_path.is_absolute() {
        let mut path = PathBuf::from(context.root_dir.path());
        path.extend(requested_path.components().skip(1));
        path
    } else {
        requested_path
    }
}

/// Return the string contents of a file
pub fn read_file<P: AsRef<Path> + Debug>(file_name: P) -> Result<String> {
    log::trace!("Trying to read from {:?}", file_name);

    let result = read_to_string(file_name);

    if result.is_err() {
        log::debug!("Error reading file: {:?}", result);
    } else {
        log::trace!("File read successfully");
    };

    result
}

/// Reads command output from stderr or stdout depending on to which stream program streamed it's output
pub fn get_command_string_output(command: CommandOutput) -> String {
    if command.stdout.is_empty() {
        command.stderr
    } else {
        command.stdout
    }
}

/// Attempt to resolve `binary_name` from and creates a new `Command` pointing at it
/// This allows executing cmd files on Windows and prevents running executable from cwd on Windows
/// This function also initialises std{err,out,in} to protect against processes changing the console mode
pub fn create_command<T: AsRef<OsStr>>(binary_name: T) -> Result<Command> {
    let binary_name = binary_name.as_ref();
    log::trace!("Creating Command for binary {:?}", binary_name);

    let full_path = match which::which(binary_name) {
        Ok(full_path) => {
            log::trace!("Using {:?} as {:?}", full_path, binary_name);
            full_path
        }
        Err(error) => {
            log::trace!("Unable to find {:?} in PATH, {:?}", binary_name, error);
            return Err(Error::new(ErrorKind::NotFound, error));
        }
    };

    #[allow(clippy::disallowed_methods)]
    let mut cmd = Command::new(full_path);
    cmd.stderr(Stdio::piped())
        .stdout(Stdio::piped())
        .stdin(Stdio::null());

    Ok(cmd)
}

#[derive(Debug, Clone)]
pub struct CommandOutput {
    pub stdout: String,
    pub stderr: String,
}

impl PartialEq for CommandOutput {
    fn eq(&self, other: &Self) -> bool {
        self.stdout == other.stdout && self.stderr == other.stderr
    }
}

#[cfg(test)]
pub fn display_command<T: AsRef<OsStr> + Debug, U: AsRef<OsStr> + Debug>(
    cmd: T,
    args: &[U],
) -> String {
    std::iter::once(cmd.as_ref())
        .chain(args.iter().map(|i| i.as_ref()))
        .map(|i| i.to_string_lossy().into_owned())
        .collect::<Vec<String>>()
        .join(" ")
}

/// Execute a command and return the output on stdout and stderr if successful
pub fn exec_cmd<T: AsRef<OsStr> + Debug, U: AsRef<OsStr> + Debug>(
    cmd: T,
    args: &[U],
    time_limit: Duration,
) -> Option<CommandOutput> {
    log::trace!("Executing command {:?} with args {:?}", cmd, args);
    #[cfg(test)]
    if let Some(o) = mock_cmd(&cmd, args) {
        return o;
    }
    internal_exec_cmd(cmd, args, time_limit)
}

#[cfg(test)]
pub fn mock_cmd<T: AsRef<OsStr> + Debug, U: AsRef<OsStr> + Debug>(
    cmd: T,
    args: &[U],
) -> Option<Option<CommandOutput>> {
    let command = display_command(&cmd, args);
    let out = match command.as_str() {
<<<<<<< HEAD
        "cc --version" => Some(CommandOutput {
            stdout: String::from("\
FreeBSD clang version 11.0.1 (git@github.com:llvm/llvm-project.git llvmorg-11.0.1-0-g43ff75f2c3fe)
Target: x86_64-unknown-freebsd13.0
Thread model: posix
InstalledDir: /usr/bin"),
            stderr: String::default(),
        }),
        "gcc --version" => Some(CommandOutput {
            stdout: String::from("\
cc (Debian 10.2.1-6) 10.2.1 20210110
Copyright (C) 2020 Free Software Foundation, Inc.
This is free software; see the source for copying conditions.  There is NO
warranty; not even for MERCHANTABILITY or FITNESS FOR A PARTICULAR PURPOSE."),
            stderr: String::default(),
        }),
        "clang --version" => Some(CommandOutput {
            stdout: String::from("\
OpenBSD clang version 11.1.0
Target: amd64-unknown-openbsd7.0
Thread model: posix
InstalledDir: /usr/bin"),
=======
        "buf --version" => Some(CommandOutput {
            stdout: String::from("1.0.0"),
>>>>>>> 16f62d79
            stderr: String::default(),
        }),
        "cobc -version" => Some(CommandOutput {
            stdout: String::from("\
cobc (GnuCOBOL) 3.1.2.0
Copyright (C) 2020 Free Software Foundation, Inc.
License GPLv3+: GNU GPL version 3 or later <https://gnu.org/licenses/gpl.html>
This is free software; see the source for copying conditions.  There is NO
warranty; not even for MERCHANTABILITY or FITNESS FOR A PARTICULAR PURPOSE.
Written by Keisuke Nishida, Roger While, Ron Norman, Simon Sobisch, Edward Hart
Built     Dec 24 2020 19:08:58
Packaged  Dec 23 2020 12:04:58 UTC
C version \"10.2.0\""),
            stderr: String::default(),
        }),
        "crystal --version" => Some(CommandOutput {
            stdout: String::from(
                "\
Crystal 0.35.1 (2020-06-19)

LLVM: 10.0.0
Default target: x86_64-apple-macosx\n",
            ),
            stderr: String::default(),
        }),
        "dart --version" => Some(CommandOutput {
            stdout: String::default(),
            stderr: String::from(
                "Dart VM version: 2.8.4 (stable) (Wed Jun 3 12:26:04 2020 +0200) on \"macos_x64\"",
            ),
        }),
        "deno -V" => Some(CommandOutput {
            stdout: String::from("deno 1.8.3\n"),
            stderr: String::default()
        }),
        "dummy_command" => Some(CommandOutput {
            stdout: String::from("stdout ok!\n"),
            stderr: String::from("stderr ok!\n"),
        }),
        "elixir --version" => Some(CommandOutput {
            stdout: String::from(
                "\
Erlang/OTP 22 [erts-10.6.4] [source] [64-bit] [smp:8:8] [ds:8:8:10] [async-threads:1] [hipe]

Elixir 1.10 (compiled with Erlang/OTP 22)\n",
            ),
            stderr: String::default(),
        }),
        "elm --version" => Some(CommandOutput {
            stdout: String::from("0.19.1\n"),
            stderr: String::default(),
        }),
        "go version" => Some(CommandOutput {
            stdout: String::from("go version go1.12.1 linux/amd64\n"),
            stderr: String::default(),
        }),
        "helm version --short --client" => Some(CommandOutput {
            stdout: String::from("v3.1.1+gafe7058\n"),
            stderr: String::default(),
        }),
        s if s.ends_with("java -Xinternalversion") => Some(CommandOutput {
            stdout: String::from("OpenJDK 64-Bit Server VM (13.0.2+8) for bsd-amd64 JRE (13.0.2+8), built on Feb  6 2020 02:07:52 by \"brew\" with clang 4.2.1 Compatible Apple LLVM 11.0.0 (clang-1100.0.33.17)"),
            stderr: String::default(),
        }),
        "scalac -version" => Some(CommandOutput {
            stdout: String::from("Scala compiler version 2.13.5 -- Copyright 2002-2020, LAMP/EPFL and Lightbend, Inc."),
            stderr: String::default(),
        }),
        "julia --version" => Some(CommandOutput {
            stdout: String::from("julia version 1.4.0\n"),
            stderr: String::default(),
        }),
        "kotlin -version" => Some(CommandOutput {
            stdout: String::from("Kotlin version 1.4.21-release-411 (JRE 14.0.1+7)\n"),
            stderr: String::default(),
        }),
        "kotlinc -version" => Some(CommandOutput {
            stdout: String::from("info: kotlinc-jvm 1.4.21 (JRE 14.0.1+7)\n"),
            stderr: String::default(),
        }),
        "lua -v" => Some(CommandOutput{
            stdout: String::from("Lua 5.4.0  Copyright (C) 1994-2020 Lua.org, PUC-Rio\n"),
            stderr: String::default(),
        }),
        "luajit -v" => Some(CommandOutput{
            stdout: String::from("LuaJIT 2.0.5 -- Copyright (C) 2005-2017 Mike Pall. http://luajit.org/\n"),
            stderr: String::default(),
        }),
        "nim --version" => Some(CommandOutput {
            stdout: String::from(
                "\
Nim Compiler Version 1.2.0 [Linux: amd64]
Compiled at 2020-04-03
Copyright (c) 2006-2020 by Andreas Rumpf
git hash: 7e83adff84be5d0c401a213eccb61e321a3fb1ff
active boot switches: -d:release\n",
            ),
            stderr: String::default(),
        }),
        "node --version" => Some(CommandOutput {
            stdout: String::from("v12.0.0\n"),
            stderr: String::default(),
        }),
        "ocaml -vnum" => Some(CommandOutput {
            stdout: String::from("4.10.0\n"),
            stderr: String::default(),
        }),
        "opam switch show --safe" => Some(CommandOutput {
            stdout: String::from("default\n"),
            stderr: String::default(),
        }),
        "esy ocaml -vnum" => Some(CommandOutput {
            stdout: String::from("4.08.1\n"),
            stderr: String::default(),
        }),
        "perl -e printf q#%vd#,$^V;" => Some(CommandOutput {
            stdout: String::from("5.26.1"),
            stderr: String::default(),
        }),
        "php -nr echo PHP_MAJOR_VERSION.\".\".PHP_MINOR_VERSION.\".\".PHP_RELEASE_VERSION;" => {
            Some(CommandOutput {
                stdout: String::from("7.3.8"),
                stderr: String::default(),
            })
        },
        "pulumi version" => Some(CommandOutput{
            stdout: String::from("1.2.3-ver.1631311768+e696fb6c"),
            stderr: String::default(),
        }),
        "purs --version" => Some(CommandOutput {
            stdout: String::from("0.13.5\n"),
            stderr: String::default(),
        }),
        "pyenv version-name" => Some(CommandOutput {
            stdout: String::from("system\n"),
            stderr: String::default(),
        }),
        "python --version" => None,
        "python2 --version" => Some(CommandOutput {
            stdout: String::default(),
            stderr: String::from("Python 2.7.17\n"),
        }),
        "python3 --version" => Some(CommandOutput {
            stdout: String::from("Python 3.8.0\n"),
            stderr: String::default(),
        }),
        "R --version" => Some(CommandOutput {
            stdout: String::default(),
            stderr: String::from(
                r#"R version 4.1.0 (2021-05-18) -- "Camp Pontanezen"
Copyright (C) 2021 The R Foundation for Statistical Computing
Platform: x86_64-w64-mingw32/x64 (64-bit)\n

R is free software and comes with ABSOLUTELY NO WARRANTY.
You are welcome to redistribute it under the terms of the
GNU General Public License versions 2 or 3.
For more information about these matters see
https://www.gnu.org/licenses/."#
            ),
        }),
        "red --version" => Some(CommandOutput {
            stdout: String::from("0.6.4\n"),
            stderr: String::default()
        }),
        "ruby -v" => Some(CommandOutput {
            stdout: String::from("ruby 2.5.1p57 (2018-03-29 revision 63029) [x86_64-linux-gnu]\n"),
            stderr: String::default(),
        }),
        "swift --version" => Some(CommandOutput {
            stdout: String::from(
                "\
Apple Swift version 5.2.2 (swiftlang-1103.0.32.6 clang-1103.0.32.51)
Target: x86_64-apple-darwin19.4.0\n",
            ),
            stderr: String::default(),
        }),
        "vagrant --version" => Some(CommandOutput {
            stdout: String::from("Vagrant 2.2.10\n"),
            stderr: String::default(),
        }),
        "v version" => Some(CommandOutput {
            stdout: String::from("V 0.2 30c0659"),
            stderr: String::default()
        }),
        "zig version" => Some(CommandOutput {
            stdout: String::from("0.6.0\n"),
            stderr: String::default(),
        }),
        "cmake --version" => Some(CommandOutput {
            stdout: String::from(
                "\
cmake version 3.17.3

CMake suite maintained and supported by Kitware (kitware.com/cmake).\n",
            ),
            stderr: String::default(),
        }),
        "dotnet --version" => Some(CommandOutput {
            stdout: String::from("3.1.103"),
            stderr: String::default(),
        }),
        "dotnet --list-sdks" => Some(CommandOutput {
            stdout: String::from("3.1.103 [/usr/share/dotnet/sdk]"),
            stderr: String::default(),
        }),
        "terraform version" => Some(CommandOutput {
            stdout: String::from("Terraform v0.12.14\n"),
            stderr: String::default(),
        }),
        s if s.starts_with("erl -noshell -eval") => Some(CommandOutput {
            stdout: String::from("22.1.3\n"),
            stderr: String::default(),
        }),
        _ => return None,
    };
    Some(out)
}

/// Wraps ANSI color escape sequences in the shell-appropriate wrappers.
pub fn wrap_colorseq_for_shell(ansi: String, shell: Shell) -> String {
    const ESCAPE_BEGIN: char = '\u{1b}';
    const ESCAPE_END: char = 'm';
    wrap_seq_for_shell(ansi, shell, ESCAPE_BEGIN, ESCAPE_END)
}

/// Many shells cannot deal with raw unprintable characters and miscompute the cursor position,
/// leading to strange visual bugs like duplicated/missing chars. This function wraps a specified
/// sequence in shell-specific escapes to avoid these problems.
pub fn wrap_seq_for_shell(
    ansi: String,
    shell: Shell,
    escape_begin: char,
    escape_end: char,
) -> String {
    const BASH_BEG: &str = "\u{5c}\u{5b}"; // \[
    const BASH_END: &str = "\u{5c}\u{5d}"; // \]
    const ZSH_BEG: &str = "\u{25}\u{7b}"; // %{
    const ZSH_END: &str = "\u{25}\u{7d}"; // %}
    const TCSH_BEG: &str = "\u{25}\u{7b}"; // %{
    const TCSH_END: &str = "\u{25}\u{7d}"; // %}

    // ANSI escape codes cannot be nested, so we can keep track of whether we're
    // in an escape or not with a single boolean variable
    let mut escaped = false;
    let final_string: String = ansi
        .chars()
        .map(|x| {
            if x == escape_begin && !escaped {
                escaped = true;
                match shell {
                    Shell::Bash => format!("{}{}", BASH_BEG, escape_begin),
                    Shell::Zsh => format!("{}{}", ZSH_BEG, escape_begin),
                    Shell::Tcsh => format!("{}{}", TCSH_BEG, escape_begin),
                    _ => x.to_string(),
                }
            } else if x == escape_end && escaped {
                escaped = false;
                match shell {
                    Shell::Bash => format!("{}{}", escape_end, BASH_END),
                    Shell::Zsh => format!("{}{}", escape_end, ZSH_END),
                    Shell::Tcsh => format!("{}{}", escape_end, TCSH_END),
                    _ => x.to_string(),
                }
            } else {
                x.to_string()
            }
        })
        .collect();
    final_string
}

fn internal_exec_cmd<T: AsRef<OsStr> + Debug, U: AsRef<OsStr> + Debug>(
    cmd: T,
    args: &[U],
    time_limit: Duration,
) -> Option<CommandOutput> {
    let mut cmd = create_command(cmd).ok()?;
    cmd.args(args);
    exec_timeout(&mut cmd, time_limit)
}

pub fn exec_timeout(cmd: &mut Command, time_limit: Duration) -> Option<CommandOutput> {
    let start = Instant::now();
    let process = match cmd.spawn() {
        Ok(process) => process,
        Err(error) => {
            log::info!("Unable to run {:?}, {:?}", cmd.get_program(), error);
            return None;
        }
    };
    match process
        .controlled_with_output()
        .time_limit(time_limit)
        .terminate_for_timeout()
        .wait()
    {
        Ok(Some(output)) => {
            let stdout_string = match String::from_utf8(output.stdout) {
                Ok(stdout) => stdout,
                Err(error) => {
                    log::warn!("Unable to decode stdout: {:?}", error);
                    return None;
                }
            };
            let stderr_string = match String::from_utf8(output.stderr) {
                Ok(stderr) => stderr,
                Err(error) => {
                    log::warn!("Unable to decode stderr: {:?}", error);
                    return None;
                }
            };

            log::trace!(
                "stdout: {:?}, stderr: {:?}, exit code: \"{:?}\", took {:?}",
                stdout_string,
                stderr_string,
                output.status.code(),
                start.elapsed()
            );

            if !output.status.success() {
                return None;
            }

            Some(CommandOutput {
                stdout: stdout_string,
                stderr: stderr_string,
            })
        }
        Ok(None) => {
            log::warn!("Executing command {:?} timed out.", cmd.get_program());
            log::warn!("You can set command_timeout in your config to a higher value to allow longer-running commands to keep executing.");
            None
        }
        Err(error) => {
            log::info!(
                "Executing command {:?} failed by: {:?}",
                cmd.get_program(),
                error
            );
            None
        }
    }
}

// Render the time into a nice human-readable string
pub fn render_time(raw_millis: u128, show_millis: bool) -> String {
    // Make sure it renders something if the time equals zero instead of an empty string
    if raw_millis == 0 {
        return "0ms".into();
    }

    // Calculate a simple breakdown into days/hours/minutes/seconds/milliseconds
    let (millis, raw_seconds) = (raw_millis % 1000, raw_millis / 1000);
    let (seconds, raw_minutes) = (raw_seconds % 60, raw_seconds / 60);
    let (minutes, raw_hours) = (raw_minutes % 60, raw_minutes / 60);
    let (hours, days) = (raw_hours % 24, raw_hours / 24);

    let components = [days, hours, minutes, seconds];
    let suffixes = ["d", "h", "m", "s"];

    let mut rendered_components: Vec<String> = components
        .iter()
        .zip(&suffixes)
        .map(render_time_component)
        .collect();
    if show_millis || raw_millis < 1000 {
        rendered_components.push(render_time_component((&millis, &"ms")));
    }
    rendered_components.join("")
}

/// Render a single component of the time string, giving an empty string if component is zero
fn render_time_component((component, suffix): (&u128, &&str)) -> String {
    match component {
        0 => String::new(),
        n => format!("{}{}", n, suffix),
    }
}

pub fn home_dir() -> Option<PathBuf> {
    directories_next::BaseDirs::new().map(|base_dirs| base_dirs.home_dir().to_owned())
}

const HEXTABLE: &[char] = &[
    '0', '1', '2', '3', '4', '5', '6', '7', '8', '9', 'a', 'b', 'c', 'd', 'e', 'f',
];

/// Encode a u8 slice into a hexadecimal string.
pub fn encode_to_hex(slice: &[u8]) -> String {
    // let mut j = 0;
    let mut dst = Vec::with_capacity(slice.len() * 2);
    for &v in slice {
        dst.push(HEXTABLE[(v >> 4) as usize] as u8);
        dst.push(HEXTABLE[(v & 0x0f) as usize] as u8);
    }
    String::from_utf8(dst).unwrap()
}

#[cfg(test)]
mod tests {
    use super::*;

    #[test]
    fn test_0ms() {
        assert_eq!(render_time(0_u128, true), "0ms")
    }
    #[test]
    fn test_500ms() {
        assert_eq!(render_time(500_u128, true), "500ms")
    }
    #[test]
    fn test_10s() {
        assert_eq!(render_time(10_000_u128, true), "10s")
    }
    #[test]
    fn test_90s() {
        assert_eq!(render_time(90_000_u128, true), "1m30s")
    }
    #[test]
    fn test_10110s() {
        assert_eq!(render_time(10_110_000_u128, true), "2h48m30s")
    }
    #[test]
    fn test_1d() {
        assert_eq!(render_time(86_400_000_u128, true), "1d")
    }

    #[test]
    fn exec_mocked_command() {
        let result = exec_cmd(
            "dummy_command",
            &[] as &[&OsStr],
            Duration::from_millis(500),
        );
        let expected = Some(CommandOutput {
            stdout: String::from("stdout ok!\n"),
            stderr: String::from("stderr ok!\n"),
        });

        assert_eq!(result, expected)
    }

    // While the exec_cmd should work on Windows some of these tests assume a Unix-like
    // environment.

    #[test]
    #[cfg(not(windows))]
    fn exec_no_output() {
        let result = internal_exec_cmd("true", &[] as &[&OsStr], Duration::from_millis(500));
        let expected = Some(CommandOutput {
            stdout: String::from(""),
            stderr: String::from(""),
        });

        assert_eq!(result, expected)
    }

    #[test]
    #[cfg(not(windows))]
    fn exec_with_output_stdout() {
        let result =
            internal_exec_cmd("/bin/sh", &["-c", "echo hello"], Duration::from_millis(500));
        let expected = Some(CommandOutput {
            stdout: String::from("hello\n"),
            stderr: String::from(""),
        });

        assert_eq!(result, expected)
    }

    #[test]
    #[cfg(not(windows))]
    fn exec_with_output_stderr() {
        let result = internal_exec_cmd(
            "/bin/sh",
            &["-c", "echo hello >&2"],
            Duration::from_millis(500),
        );
        let expected = Some(CommandOutput {
            stdout: String::from(""),
            stderr: String::from("hello\n"),
        });

        assert_eq!(result, expected)
    }

    #[test]
    #[cfg(not(windows))]
    fn exec_with_output_both() {
        let result = internal_exec_cmd(
            "/bin/sh",
            &["-c", "echo hello; echo world >&2"],
            Duration::from_millis(500),
        );
        let expected = Some(CommandOutput {
            stdout: String::from("hello\n"),
            stderr: String::from("world\n"),
        });

        assert_eq!(result, expected)
    }

    #[test]
    #[cfg(not(windows))]
    fn exec_with_non_zero_exit_code() {
        let result = internal_exec_cmd("false", &[] as &[&OsStr], Duration::from_millis(500));
        let expected = None;

        assert_eq!(result, expected)
    }

    #[test]
    #[cfg(not(windows))]
    fn exec_slow_command() {
        let result = internal_exec_cmd("sleep", &["500"], Duration::from_millis(500));
        let expected = None;

        assert_eq!(result, expected)
    }

    #[test]
    fn test_color_sequence_wrappers() {
        let test0 = "\x1b2mhellomynamekeyes\x1b2m"; // BEGIN: \x1b     END: m
        let test1 = "\x1b]330;mlol\x1b]0m"; // BEGIN: \x1b     END: m
        let test2 = "\u{1b}J"; // BEGIN: \x1b     END: J
        let test3 = "OH NO"; // BEGIN: O    END: O
        let test4 = "herpaderp";
        let test5 = "";

        let zresult0 = wrap_seq_for_shell(test0.to_string(), Shell::Zsh, '\x1b', 'm');
        let zresult1 = wrap_seq_for_shell(test1.to_string(), Shell::Zsh, '\x1b', 'm');
        let zresult2 = wrap_seq_for_shell(test2.to_string(), Shell::Zsh, '\x1b', 'J');
        let zresult3 = wrap_seq_for_shell(test3.to_string(), Shell::Zsh, 'O', 'O');
        let zresult4 = wrap_seq_for_shell(test4.to_string(), Shell::Zsh, '\x1b', 'm');
        let zresult5 = wrap_seq_for_shell(test5.to_string(), Shell::Zsh, '\x1b', 'm');

        assert_eq!(&zresult0, "%{\x1b2m%}hellomynamekeyes%{\x1b2m%}");
        assert_eq!(&zresult1, "%{\x1b]330;m%}lol%{\x1b]0m%}");
        assert_eq!(&zresult2, "%{\x1bJ%}");
        assert_eq!(&zresult3, "%{OH NO%}");
        assert_eq!(&zresult4, "herpaderp");
        assert_eq!(&zresult5, "");

        let bresult0 = wrap_seq_for_shell(test0.to_string(), Shell::Bash, '\x1b', 'm');
        let bresult1 = wrap_seq_for_shell(test1.to_string(), Shell::Bash, '\x1b', 'm');
        let bresult2 = wrap_seq_for_shell(test2.to_string(), Shell::Bash, '\x1b', 'J');
        let bresult3 = wrap_seq_for_shell(test3.to_string(), Shell::Bash, 'O', 'O');
        let bresult4 = wrap_seq_for_shell(test4.to_string(), Shell::Bash, '\x1b', 'm');
        let bresult5 = wrap_seq_for_shell(test5.to_string(), Shell::Bash, '\x1b', 'm');

        assert_eq!(&bresult0, "\\[\x1b2m\\]hellomynamekeyes\\[\x1b2m\\]");
        assert_eq!(&bresult1, "\\[\x1b]330;m\\]lol\\[\x1b]0m\\]");
        assert_eq!(&bresult2, "\\[\x1bJ\\]");
        assert_eq!(&bresult3, "\\[OH NO\\]");
        assert_eq!(&bresult4, "herpaderp");
        assert_eq!(&bresult5, "");
    }

    #[test]
    fn test_get_command_string_output() {
        let case1 = CommandOutput {
            stdout: String::from("stdout"),
            stderr: String::from("stderr"),
        };
        assert_eq!(get_command_string_output(case1), "stdout");
        let case2 = CommandOutput {
            stdout: String::from(""),
            stderr: String::from("stderr"),
        };
        assert_eq!(get_command_string_output(case2), "stderr");
    }

    #[test]
    fn sha1_hex() {
        assert_eq!(
            encode_to_hex(&[8, 13, 9, 189, 129, 94]),
            "080d09bd815e".to_string()
        );
    }
}<|MERGE_RESOLUTION|>--- conflicted
+++ resolved
@@ -129,7 +129,10 @@
 ) -> Option<Option<CommandOutput>> {
     let command = display_command(&cmd, args);
     let out = match command.as_str() {
-<<<<<<< HEAD
+        "buf --version" => Some(CommandOutput {
+            stdout: String::from("1.0.0"),
+            stderr: String::default(),
+        }),
         "cc --version" => Some(CommandOutput {
             stdout: String::from("\
 FreeBSD clang version 11.0.1 (git@github.com:llvm/llvm-project.git llvmorg-11.0.1-0-g43ff75f2c3fe)
@@ -152,10 +155,6 @@
 Target: amd64-unknown-openbsd7.0
 Thread model: posix
 InstalledDir: /usr/bin"),
-=======
-        "buf --version" => Some(CommandOutput {
-            stdout: String::from("1.0.0"),
->>>>>>> 16f62d79
             stderr: String::default(),
         }),
         "cobc -version" => Some(CommandOutput {
