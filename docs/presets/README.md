# Presets

Here is a collection of community-submitted configuration presets for Starship.
If you have a preset to share, please [submit a PR](https://github.com/starship/starship/edit/master/docs/presets/README.md) updating this file! 😊

To get details on how to use a preset, simply click on the image.

## [Nerd Font Symbols](./nerd-font)

This preset changes the symbols for each module to use Nerd Font symbols.

[![Screenshot of Nerd Font Symbols preset](/presets/img/nerd-font-symbols.png "Click to view Nerd Font Symbols preset")](./nerd-font)

<<<<<<< HEAD
- A [Nerd Font](https://www.nerdfonts.com/) installed and enabled in your terminal (the example uses Fira Code Nerd Font)

### Configuration

```toml
[aws]
symbol = "  "

[c]
symbol = " "

[conda]
symbol = " "

[dart]
symbol = " "

[directory]
read_only = " "

[docker_context]
symbol = " "

[elixir]
symbol = " "

[elm]
symbol = " "

[git_branch]
symbol = " "

[golang]
symbol = " "

[hg_branch]
symbol = " "

[java]
symbol = " "

[julia]
symbol = " "

[memory_usage]
symbol = " "

[nim]
symbol = " "

[nix_shell]
symbol = " "

[nodejs]
symbol = " "

[package]
symbol = " "

[perl]
symbol = " "

[php]
symbol = " "

[python]
symbol = " "

[ruby]
symbol = " "

[rust]
symbol = " "

[scala]
symbol = " "

[shlvl]
symbol = " "

[swift]
symbol = "ﯣ "
```

## Bracketed Segments
=======
## [Bracketed Segments](./bracketed-segments)
>>>>>>> 43006910

This preset changes the format of all the built-in modules to show their segment
in brackets instead of using the default Starship wording ("via", "on", etc.).

<<<<<<< HEAD
Before:

![Screenshot of default Starship configuration](/presets/bracketed-segments-before.png)

After:

![Screenshot of Bracketed Segments preset](/presets/bracketed-segments-after.png)

### Configuration

```toml
[aws]
format = '\[[$symbol($profile)(\($region\))(\[$duration\])]($style)\]'

[c]
format = '\[[$symbol($name ($version))]($style)\]'

[cmake]
format = '\[[$symbol($version)]($style)\]'

[cmd_duration]
format = '\[[⏱ $duration]($style)\]'

[cobol]
format = '\[[$symbol($version)]($style)\]'

[conda]
format = '\[[$symbol$environment]($style)\]'

[crystal]
format = '\[[$symbol($version)]($style)\]'

[dart]
format = '\[[$symbol($version)]($style)\]'

[deno]
format = '\[[$symbol($version)]($style)\]'

[docker_context]
format = '\[[$symbol$context]($style)\]'

[dotnet]
format = '\[[$symbol($version)(🎯 $tfm)]($style)\]'

[elixir]
format = '\[[$symbol($version \(OTP $otp_version\))]($style)\]'

[elm]
format = '\[[$symbol($version)]($style)\]'

[erlang]
format = '\[[$symbol($version)]($style)\]'

[gcloud]
format = '\[[$symbol$account(@$domain)(\($region\))]($style)\]'

[git_branch]
format = '\[[$symbol$branch]($style)\]'

[git_status]
format = '([\[$all_status$ahead_behind\]]($style))'

[golang]
format = '\[[$symbol($version)]($style)\]'

[helm]
format = '\[[$symbol($version)]($style)\]'

[hg_branch]
format = '\[[$symbol$branch]($style)\]'

[java]
format = '\[[$symbol($version)]($style)\]'

[julia]
format = '\[[$symbol($version)]($style)\]'

[kotlin]
format = '\[[$symbol($version)]($style)\]'

[kubernetes]
format = '\[[$symbol$context( \($namespace\))]($style)\]'

[lua]
format = '\[[$symbol($version)]($style)\]'

[memory_usage]
format = '\[$symbol[$ram( | $swap)]($style)\]'

[nim]
format = '\[[$symbol($version)]($style)\]'

[nix_shell]
format = '\[[$symbol$state( \($name\))]($style)\]'

[nodejs]
format = '\[[$symbol($version)]($style)\]'

[ocaml]
format = '\[[$symbol($version)(\($switch_indicator$switch_name\))]($style)\]'

[openstack]
format = '\[[$symbol$cloud(\($project\))]($style)\]'

[package]
format = '\[[$symbol$version]($style)\]'

[perl]
format = '\[[$symbol($version)]($style)\]'

[php]
format = '\[[$symbol($version)]($style)\]'

[pulumi]
format = '\[[$symbol$stack]($style)\]'

[purescript]
format = '\[[$symbol($version)]($style)\]'

[python]
format = '\[[${symbol}${pyenv_prefix}(${version})(\($virtualenv\))]($style)\]'

[red]
format = '\[[$symbol($version)]($style)\]'

[ruby]
format = '\[[$symbol($version)]($style)\]'

[rust]
format = '\[[$symbol($version)]($style)\]'

[scala]
format = '\[[$symbol($version)]($style)\]'

[sudo]
format = '\[[as $symbol]\]'

[swift]
format = '\[[$symbol($version)]($style)\]'

[terraform]
format = '\[[$symbol$workspace]($style)\]'

[time]
format = '\[[$time]($style)\]'

[username]
format = '\[[$user]($style)\]'

[vagrant]
format = '\[[$symbol($version)]($style)\]'

[vlang]
format = '\[[$symbol($version)]($style)\]'

[zig]
format = '\[[$symbol($version)]($style)\]'
```

## Plain Text Symbols
=======
[![Screenshot of Bracketed Segments preset](/presets/img/bracketed-segments.png "Click to view Bracketed Segments preset")](./bracketed-segments)
>>>>>>> 43006910

## [Plain Text Symbols](./plain-text)

This preset changes the symbols for each module into plain text. Great if you
don't have access to Unicode.

[![Screenshot of Plain Text Symbols preset](/presets/img/plain-text-symbols.png "Click to view Plain Text Symbols preset")](./plain-text)

## [No Runtime Versions](./no-runtimes)

This preset hides the version of language runtimes. If you work in containers or virtualized environments, this one is for you!

[![Screenshot of Hide Runtime Versions preset](/presets/img/no-runtime-versions.png "Click to view No Runtime Versions preset")](./no-runtimes)

<<<<<<< HEAD
### Configuration

```toml
[c]
format = "via [$symbol ($name )]($style)"

[cmake]
format = "via [$symbol]($style)"

[cobol]
format = "via [$symbol]($style)"

[crystal]
format = "via [$symbol]($style)"

[dart]
format = "via [$symbol]($style)"

[deno]
format = "via [$symbol]($style)"

[dotnet]
format = "[$symbol(🎯 $tfm )]($style)"

[elixir]
format = 'via [$symbol]($style)'

[elm]
format = 'via [$symbol]($style)'

[erlang]
format = 'via [$symbol]($style)'

[golang]
format = 'via [$symbol]($style)'

[helm]
format = 'via [$symbol]($style)'

[julia]
format = 'via [$symbol]($style)'

[kotlin]
format = 'via [$symbol]($style)'

[lua]
format = 'via [$symbol]($style)'

[nim]
format = 'via [$symbol]($style)'

[nodejs]
format = 'via [$symbol]($style)'

[ocaml]
format = 'via [$symbol(\($switch_indicator$switch_name\) )]($style)'

[perl]
format = 'via [$symbol]($style)'

[php]
format = 'via [$symbol]($style)'

[pulumi]
format = 'via [$symbol$stack]($style)'

[purescript]
format = 'via [$symbol]($style)'

[red]
format = 'via [$symbol]($style)'

[rlang]
format = 'via [$symbol]($style)'

[ruby]
format = 'via [$symbol]($style)'

[rust]
format = 'via [$symbol]($style)'

[swift]
format = 'via [$symbol]($style)'

[vagrant]
format = 'via [$symbol]($style)'

[vlang]
format = 'via [$symbol]($style)'

[zig]
format = 'via [$symbol]($style)'
```

## Pure
=======
## [Pure Prompt](./pure-preset)
>>>>>>> 43006910

This preset emulates the look and behavior of [Pure](https://github.com/sindresorhus/pure).

[![Screenshot of Pure preset](/presets/img/pure-preset.png "Click to view Pure Prompt preset")](./pure-preset)<|MERGE_RESOLUTION|>--- conflicted
+++ resolved
@@ -11,263 +11,12 @@
 
 [![Screenshot of Nerd Font Symbols preset](/presets/img/nerd-font-symbols.png "Click to view Nerd Font Symbols preset")](./nerd-font)
 
-<<<<<<< HEAD
-- A [Nerd Font](https://www.nerdfonts.com/) installed and enabled in your terminal (the example uses Fira Code Nerd Font)
-
-### Configuration
-
-```toml
-[aws]
-symbol = "  "
-
-[c]
-symbol = " "
-
-[conda]
-symbol = " "
-
-[dart]
-symbol = " "
-
-[directory]
-read_only = " "
-
-[docker_context]
-symbol = " "
-
-[elixir]
-symbol = " "
-
-[elm]
-symbol = " "
-
-[git_branch]
-symbol = " "
-
-[golang]
-symbol = " "
-
-[hg_branch]
-symbol = " "
-
-[java]
-symbol = " "
-
-[julia]
-symbol = " "
-
-[memory_usage]
-symbol = " "
-
-[nim]
-symbol = " "
-
-[nix_shell]
-symbol = " "
-
-[nodejs]
-symbol = " "
-
-[package]
-symbol = " "
-
-[perl]
-symbol = " "
-
-[php]
-symbol = " "
-
-[python]
-symbol = " "
-
-[ruby]
-symbol = " "
-
-[rust]
-symbol = " "
-
-[scala]
-symbol = " "
-
-[shlvl]
-symbol = " "
-
-[swift]
-symbol = "ﯣ "
-```
-
-## Bracketed Segments
-=======
 ## [Bracketed Segments](./bracketed-segments)
->>>>>>> 43006910
 
 This preset changes the format of all the built-in modules to show their segment
 in brackets instead of using the default Starship wording ("via", "on", etc.).
 
-<<<<<<< HEAD
-Before:
-
-![Screenshot of default Starship configuration](/presets/bracketed-segments-before.png)
-
-After:
-
-![Screenshot of Bracketed Segments preset](/presets/bracketed-segments-after.png)
-
-### Configuration
-
-```toml
-[aws]
-format = '\[[$symbol($profile)(\($region\))(\[$duration\])]($style)\]'
-
-[c]
-format = '\[[$symbol($name ($version))]($style)\]'
-
-[cmake]
-format = '\[[$symbol($version)]($style)\]'
-
-[cmd_duration]
-format = '\[[⏱ $duration]($style)\]'
-
-[cobol]
-format = '\[[$symbol($version)]($style)\]'
-
-[conda]
-format = '\[[$symbol$environment]($style)\]'
-
-[crystal]
-format = '\[[$symbol($version)]($style)\]'
-
-[dart]
-format = '\[[$symbol($version)]($style)\]'
-
-[deno]
-format = '\[[$symbol($version)]($style)\]'
-
-[docker_context]
-format = '\[[$symbol$context]($style)\]'
-
-[dotnet]
-format = '\[[$symbol($version)(🎯 $tfm)]($style)\]'
-
-[elixir]
-format = '\[[$symbol($version \(OTP $otp_version\))]($style)\]'
-
-[elm]
-format = '\[[$symbol($version)]($style)\]'
-
-[erlang]
-format = '\[[$symbol($version)]($style)\]'
-
-[gcloud]
-format = '\[[$symbol$account(@$domain)(\($region\))]($style)\]'
-
-[git_branch]
-format = '\[[$symbol$branch]($style)\]'
-
-[git_status]
-format = '([\[$all_status$ahead_behind\]]($style))'
-
-[golang]
-format = '\[[$symbol($version)]($style)\]'
-
-[helm]
-format = '\[[$symbol($version)]($style)\]'
-
-[hg_branch]
-format = '\[[$symbol$branch]($style)\]'
-
-[java]
-format = '\[[$symbol($version)]($style)\]'
-
-[julia]
-format = '\[[$symbol($version)]($style)\]'
-
-[kotlin]
-format = '\[[$symbol($version)]($style)\]'
-
-[kubernetes]
-format = '\[[$symbol$context( \($namespace\))]($style)\]'
-
-[lua]
-format = '\[[$symbol($version)]($style)\]'
-
-[memory_usage]
-format = '\[$symbol[$ram( | $swap)]($style)\]'
-
-[nim]
-format = '\[[$symbol($version)]($style)\]'
-
-[nix_shell]
-format = '\[[$symbol$state( \($name\))]($style)\]'
-
-[nodejs]
-format = '\[[$symbol($version)]($style)\]'
-
-[ocaml]
-format = '\[[$symbol($version)(\($switch_indicator$switch_name\))]($style)\]'
-
-[openstack]
-format = '\[[$symbol$cloud(\($project\))]($style)\]'
-
-[package]
-format = '\[[$symbol$version]($style)\]'
-
-[perl]
-format = '\[[$symbol($version)]($style)\]'
-
-[php]
-format = '\[[$symbol($version)]($style)\]'
-
-[pulumi]
-format = '\[[$symbol$stack]($style)\]'
-
-[purescript]
-format = '\[[$symbol($version)]($style)\]'
-
-[python]
-format = '\[[${symbol}${pyenv_prefix}(${version})(\($virtualenv\))]($style)\]'
-
-[red]
-format = '\[[$symbol($version)]($style)\]'
-
-[ruby]
-format = '\[[$symbol($version)]($style)\]'
-
-[rust]
-format = '\[[$symbol($version)]($style)\]'
-
-[scala]
-format = '\[[$symbol($version)]($style)\]'
-
-[sudo]
-format = '\[[as $symbol]\]'
-
-[swift]
-format = '\[[$symbol($version)]($style)\]'
-
-[terraform]
-format = '\[[$symbol$workspace]($style)\]'
-
-[time]
-format = '\[[$time]($style)\]'
-
-[username]
-format = '\[[$user]($style)\]'
-
-[vagrant]
-format = '\[[$symbol($version)]($style)\]'
-
-[vlang]
-format = '\[[$symbol($version)]($style)\]'
-
-[zig]
-format = '\[[$symbol($version)]($style)\]'
-```
-
-## Plain Text Symbols
-=======
 [![Screenshot of Bracketed Segments preset](/presets/img/bracketed-segments.png "Click to view Bracketed Segments preset")](./bracketed-segments)
->>>>>>> 43006910
 
 ## [Plain Text Symbols](./plain-text)
 
@@ -282,105 +31,7 @@
 
 [![Screenshot of Hide Runtime Versions preset](/presets/img/no-runtime-versions.png "Click to view No Runtime Versions preset")](./no-runtimes)
 
-<<<<<<< HEAD
-### Configuration
-
-```toml
-[c]
-format = "via [$symbol ($name )]($style)"
-
-[cmake]
-format = "via [$symbol]($style)"
-
-[cobol]
-format = "via [$symbol]($style)"
-
-[crystal]
-format = "via [$symbol]($style)"
-
-[dart]
-format = "via [$symbol]($style)"
-
-[deno]
-format = "via [$symbol]($style)"
-
-[dotnet]
-format = "[$symbol(🎯 $tfm )]($style)"
-
-[elixir]
-format = 'via [$symbol]($style)'
-
-[elm]
-format = 'via [$symbol]($style)'
-
-[erlang]
-format = 'via [$symbol]($style)'
-
-[golang]
-format = 'via [$symbol]($style)'
-
-[helm]
-format = 'via [$symbol]($style)'
-
-[julia]
-format = 'via [$symbol]($style)'
-
-[kotlin]
-format = 'via [$symbol]($style)'
-
-[lua]
-format = 'via [$symbol]($style)'
-
-[nim]
-format = 'via [$symbol]($style)'
-
-[nodejs]
-format = 'via [$symbol]($style)'
-
-[ocaml]
-format = 'via [$symbol(\($switch_indicator$switch_name\) )]($style)'
-
-[perl]
-format = 'via [$symbol]($style)'
-
-[php]
-format = 'via [$symbol]($style)'
-
-[pulumi]
-format = 'via [$symbol$stack]($style)'
-
-[purescript]
-format = 'via [$symbol]($style)'
-
-[red]
-format = 'via [$symbol]($style)'
-
-[rlang]
-format = 'via [$symbol]($style)'
-
-[ruby]
-format = 'via [$symbol]($style)'
-
-[rust]
-format = 'via [$symbol]($style)'
-
-[swift]
-format = 'via [$symbol]($style)'
-
-[vagrant]
-format = 'via [$symbol]($style)'
-
-[vlang]
-format = 'via [$symbol]($style)'
-
-[zig]
-format = 'via [$symbol]($style)'
-```
-
-## Pure
-=======
 ## [Pure Prompt](./pure-preset)
->>>>>>> 43006910
 
 This preset emulates the look and behavior of [Pure](https://github.com/sindresorhus/pure).
 
