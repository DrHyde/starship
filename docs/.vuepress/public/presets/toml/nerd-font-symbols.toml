[aws]
symbol = "  "

<<<<<<< HEAD
[c]
symbol = " "
=======
[buf]
symbol = " "
>>>>>>> 16f62d79

[conda]
symbol = " "

[dart]
symbol = " "

[directory]
read_only = " "

[docker_context]
symbol = " "

[elixir]
symbol = " "

[elm]
symbol = " "

[git_branch]
symbol = " "

[golang]
symbol = " "

[hg_branch]
symbol = " "

[java]
symbol = " "

[julia]
symbol = " "

[memory_usage]
symbol = " "

[nim]
symbol = " "

[nix_shell]
symbol = " "

[nodejs]
symbol = " "

[package]
symbol = " "

[rust]
symbol = " "<|MERGE_RESOLUTION|>--- conflicted
+++ resolved
@@ -1,13 +1,11 @@
 [aws]
 symbol = "  "
 
-<<<<<<< HEAD
+[buf]
+symbol = " "
+
 [c]
 symbol = " "
-=======
-[buf]
-symbol = " "
->>>>>>> 16f62d79
 
 [conda]
 symbol = " "
